{% if user.is_authenticated() %}
    {% set username = request.user.username %}
    <p class="user-state"><a href="{{ url('devmo.views.profile_view', username=username) }}">{{ _('Welcome back, {username}') | f(username=username) }}</a> |
<<<<<<< HEAD
    <a href="{{ url('users.logout') }}">{{ _('Log out') }}</a></p>
{% else %}
<p class="user-state"><a href="{{ url('users.login') }}">{{ _('Log in') }}</a> |
<a href="{{ url('users.register') }}">{{ _('Become an MDN member') }}</a></p>
=======
    <a href="/users/logout">{{ _('Log out') }}</a></p>
{% else %}
    <p class="user-state"><a href="/users/login">{{ _('Log in') }}</a> |
    <a href="/users/register">{{ _('Become an MDN member') }}</a></p>
>>>>>>> a07012d1
{% endif %}<|MERGE_RESOLUTION|>--- conflicted
+++ resolved
@@ -1,15 +1,8 @@
 {% if user.is_authenticated() %}
     {% set username = request.user.username %}
     <p class="user-state"><a href="{{ url('devmo.views.profile_view', username=username) }}">{{ _('Welcome back, {username}') | f(username=username) }}</a> |
-<<<<<<< HEAD
     <a href="{{ url('users.logout') }}">{{ _('Log out') }}</a></p>
 {% else %}
-<p class="user-state"><a href="{{ url('users.login') }}">{{ _('Log in') }}</a> |
-<a href="{{ url('users.register') }}">{{ _('Become an MDN member') }}</a></p>
-=======
-    <a href="/users/logout">{{ _('Log out') }}</a></p>
-{% else %}
-    <p class="user-state"><a href="/users/login">{{ _('Log in') }}</a> |
-    <a href="/users/register">{{ _('Become an MDN member') }}</a></p>
->>>>>>> a07012d1
+    <p class="user-state"><a href="{{ url('users.login') }}">{{ _('Log in') }}</a> |
+    <a href="{{ url('users.register') }}">{{ _('Become an MDN member') }}</a></p>
 {% endif %}