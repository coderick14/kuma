# Django settings for kuma project.
import logging
import os
import platform
import json

from django.utils.functional import lazy
from django.utils.translation import ugettext_lazy as _
from django.core.urlresolvers import reverse_lazy

from sumo_locales import LOCALES

DEBUG = False
TEMPLATE_DEBUG = DEBUG

ROOT = os.path.dirname(os.path.abspath(__file__))
path = lambda *a: os.path.join(ROOT, *a)

ROOT_PACKAGE = os.path.basename(ROOT)

ADMINS = (
    ('MDN devs', 'mdn-dev@mozilla.com'),
)

PROTOCOL = 'https://'
DOMAIN = 'developer.mozilla.org'
SITE_URL = PROTOCOL + DOMAIN
PRODUCTION_URL = SITE_URL
STAGING_URL = PROTOCOL + 'developer.allizom.org'
USE_X_FORWARDED_HOST = True

MANAGERS = ADMINS

DATABASES = {
    'default': {
        'ENGINE': 'django.db.backends.mysql',  # Add 'postgresql_psycopg2', 'postgresql', 'mysql', 'sqlite3' or 'oracle'.
        'NAME': 'kuma',  # Or path to database file if using sqlite3.
        'USER': '',  # Not used with sqlite3.
        'PASSWORD': '',  # Not used with sqlite3.
        'HOST': '',  # Set to empty string for localhost. Not used with sqlite3.
        'PORT': '',  # Set to empty string for default. Not used with sqlite3.
        'OPTIONS': {'init_command': 'SET storage_engine=InnoDB'},
    },
}

MIGRATION_DATABASES = {
    'wikidb': {
        'NAME': 'wikidb',
        'ENGINE': 'django.db.backends.mysql',
        'HOST': 'localhost',
        'USER': 'wikiuser',
        'PASSWORD': 'wikipass',
    },
}

# Cache Settings
CACHE_PREFIX = 'kuma'
CACHE_COUNT_TIMEOUT = 60  # in seconds

CACHES = {
    'default': {
        'BACKEND': 'django.core.cache.backends.locmem.LocMemCache',
        'TIMEOUT': CACHE_COUNT_TIMEOUT,
        'KEY_PREFIX': CACHE_PREFIX,
    },
    # NOTE: The 'secondary' cache should be the same as 'default' in
    # settings_local. The only reason it exists is because we had some issues
    # with caching, disabled 'default', and wanted to selectively re-enable
    # caching on a case-by-case basis to resolve the issue.
    'secondary': {
        'BACKEND': 'django.core.cache.backends.locmem.LocMemCache',
        'TIMEOUT': CACHE_COUNT_TIMEOUT,
        'KEY_PREFIX': CACHE_PREFIX,
    },
    'memcache': {
        'BACKEND': 'memcached_hashring.backend.MemcachedHashRingCache',
        'TIMEOUT': CACHE_COUNT_TIMEOUT * 60,
        'KEY_PREFIX': CACHE_PREFIX,
        'LOCATION': ['127.0.0.1:11211'],
    },
}

SECONDARY_CACHE_ALIAS = 'secondary'

# Addresses email comes from
DEFAULT_FROM_EMAIL = 'notifications@developer.mozilla.org'
SERVER_EMAIL = 'server-error@developer.mozilla.org'

PLATFORM_NAME = platform.node()

# Local time zone for this installation. Choices can be found here:
# http://en.wikipedia.org/wiki/List_of_tz_zones_by_name
# although not all choices may be available on all operating systems.
# If running in a Windows environment this must be set to the same as your
# system time zone.
TIME_ZONE = 'US/Pacific'

# Language code for this installation. All choices can be found here:
# http://www.i18nguy.com/unicode/language-identifiers.html
LANGUAGE_CODE = 'en-US'

# Supported languages
SUMO_LANGUAGES = (
    'ak', 'ar', 'as', 'ast', 'bg', 'bn-BD', 'bn-IN', 'bs', 'ca', 'cs', 'da',
    'de', 'el', 'en-US', 'eo', 'es', 'et', 'eu', 'fa', 'fi', 'fr', 'fur',
    'fy-NL', 'ga-IE', 'gd', 'gl', 'gu-IN', 'he', 'hi-IN', 'hr', 'hu', 'hy-AM',
    'id', 'ilo', 'is', 'it', 'ja', 'kk', 'kn', 'ko', 'lt', 'mai', 'mk', 'mn',
    'mr', 'ms', 'my', 'nb-NO', 'nl', 'no', 'oc', 'pa-IN', 'pl', 'pt-BR',
    'pt-PT', 'rm', 'ro', 'ru', 'rw', 'si', 'sk', 'sl', 'sq', 'sr-CYRL',
    'sr-LATN', 'sv-SE', 'ta-LK', 'te', 'th', 'tr', 'uk', 'vi', 'zh-CN',
    'zh-TW',
)

# Accepted locales
MDN_LANGUAGES = (
                 'en-US',
                 'ar',
                 'bn-BD',
                 'de',
                 'el',
                 'es',
                 'fa',
                 'fi',
                 'fr',
                 'cs',
                 'ca',
                 'fy-NL',
                 'ga-IE',
                 'he',
                 'hi-IN',
                 'hr',
                 'hu',
                 'id',
                 'it',
                 'ja',
                 'ka',
                 'ko',
                 'ml',
                 'ms',
                 'nl',
                 'pl',
                 'pt-BR',
                 'pt-PT',
                 'ro',
                 'ru',
                 'sq',
                 'ta',
                 'th',
                 'tr',
                 'vi',
                 'zh-CN',
                 'zh-TW'
)

RTL_LANGUAGES = (
                 'ar',
                 'fa',
                 'fa-IR',
                 'he'
)

DEV_POOTLE_PRODUCT_DETAILS_MAP = {
    'pt': 'pt-PT',
    'fy': 'fy-NL',
    'xx-testing': 'x-testing',
}

# Override generic locale handling with explicit mappings.
# Keys are the requested locale; values are the delivered locale.
LOCALE_ALIASES = {
    # Treat "English (United States)" as the canonical "English".
    'en': 'en-US',

    # Create aliases for over-specific locales.
    'bn': 'bn-BD',
    'fy': 'fy-NL',
    'ga': 'ga-IE',
    'gu': 'gu-IN',
    'hi': 'hi-IN',
    'hy': 'hy-AM',
    'pa': 'pa-IN',
    'sv': 'sv-SE',
    'ta': 'ta-LK',

    # Map a prefix to one of its multiple specific locales.
    'pt': 'pt-PT',
    'sr': 'sr-Cyrl',
    'zh': 'zh-CN',

    # Create aliases for locales which do not share a prefix.
    'nb-NO': 'no',
    'nn-NO': 'no',

    # Create aliases for locales which use region subtags to assume scripts.
    'zh-Hans': 'zh-CN',
    'zh-Hant': 'zh-TW',
}

try:
    DEV_LANGUAGES = [
        loc.replace('_','-') for loc in os.listdir(path('locale'))
        if os.path.isdir(path('locale', loc))
            and loc not in ['.svn', '.git', 'templates']
    ]
    for pootle_dir in DEV_LANGUAGES:
        if pootle_dir in DEV_POOTLE_PRODUCT_DETAILS_MAP:
            DEV_LANGUAGES.remove(pootle_dir)
            DEV_LANGUAGES.append(DEV_POOTLE_PRODUCT_DETAILS_MAP[pootle_dir])
except OSError:
    DEV_LANGUAGES = ('en-US',)

PROD_LANGUAGES = MDN_LANGUAGES

LANGUAGE_URL_MAP = dict([(i.lower(), i) for i in PROD_LANGUAGES])
for requested_lang, delivered_lang in LOCALE_ALIASES.items():
    if delivered_lang in PROD_LANGUAGES:
        LANGUAGE_URL_MAP[requested_lang.lower()] = delivered_lang

# Override Django's built-in with our native names
def lazy_langs():
    from product_details import product_details
    # for bug 664330
    # from django.conf import settings
    # langs = DEV_LANGUAGES if (getattr(settings, 'DEV', False) or getattr(settings, 'STAGE', False)) else PROD_LANGUAGES
    langs = PROD_LANGUAGES
    return dict([(lang.lower(), product_details.languages[lang]['native'])
                for lang in langs])

LANGUAGES_DICT = lazy(lazy_langs, dict)()
LANGUAGES = sorted(tuple([(i, LOCALES[i].native) for i in MDN_LANGUAGES]),
                   key=lambda lang:lang[0])

# DEKI uses different locale keys
def lazy_language_deki_map():
    # for bug 664330
    # from django.conf import settings
    # langs = DEV_LANGUAGES if (getattr(settings, 'DEV', False) or getattr(settings, 'STAGE', False)) else PROD_LANGUAGES
    langs = PROD_LANGUAGES
    lang_deki_map = dict([(i, i) for i in langs])
    lang_deki_map['en-US'] = 'en'
    lang_deki_map['zh-CN'] = 'cn'
    lang_deki_map['zh-TW'] = 'zh_tw'
    return lang_deki_map

LANGUAGE_DEKI_MAP = lazy(lazy_language_deki_map, dict)()

# List of MindTouch locales mapped to Kuma locales.
#
# Language in MindTouch pages are first determined from the locale in the page
# title, with a fallback to the language in the page record.
#
# So, first MindTouch locales were inventoried like so:
#
#     mysql --skip-column-names -uroot wikidb -B \
#           -e 'select page_title from pages  where page_namespace=0' \
#           > page-titles.txt
#
#     grep '/' page-titles.txt | cut -d'/' -f1 | sort -f | uniq -ci | sort -rn
#
# Then, the database languages were inventoried like so:
#
#     select page_language, count(page_id) as ct
#     from pages group by page_language order by ct desc;
#
# Also worth noting, these are locales configured in the prod Control Panel:
#
# en,ar,ca,cs,de,el,es,fa,fi,fr,he,hr,hu,it,ja,
# ka,ko,nl,pl,pt,ro,ru,th,tr,uk,vi,zh-cn,zh-tw
#
# The Kuma side was picked from elements of the MDN_LANGUAGES list in
# settings.py, and a few were added to match MindTouch locales.
#
# Most of these end up being direct mappings, but it's instructive to go
# through the mapping exercise.

MT_TO_KUMA_LOCALE_MAP = {
    "en"    : "en-US",
    "ja"    : "ja",
    "pl"    : "pl",
    "fr"    : "fr",
    "es"    : "es",
    ""      : "en-US",
    "cn"    : "zh-CN",
    "zh_cn" : "zh-CN",
    "zh-cn" : "zh-CN",
    "zh_tw" : "zh-TW",
    "zh-tw" : "zh-TW",
    "ko"    : "ko",
    "pt"    : "pt-PT",
    "de"    : "de",
    "it"    : "it",
    "ca"    : "ca",
    "cs"    : "cs",
    "ru"    : "ru",
    "nl"    : "nl",
    "hu"    : "hu",
    "he"    : "he",
    "el"    : "el",
    "fi"    : "fi",
    "tr"    : "tr",
    "vi"    : "vi",
    "ro"    : "ro",
    "ar"    : "ar",
    "th"    : "th",
    "fa"    : "fa",
    "ka"    : "ka",
}

TEXT_DOMAIN = 'messages'

SITE_ID = 1

PROD_DETAILS_DIR = path('../product_details_json')
MDC_PAGES_DIR = path('../mdc_pages')

# If you set this to False, Django will make some optimizations so as not
# to load the internationalization machinery.
USE_I18N = True
USE_L10N = True
LOCALE_PATHS = (
    path('locale'),
)

# Use the real robots.txt?
ENGAGE_ROBOTS = False

# Absolute path to the directory that holds media.
# Example: "/home/media/media.lawrence.com/"
MEDIA_ROOT = path('media')

# Absolute path to the directory for the humans.txt file.
HUMANSTXT_ROOT = MEDIA_ROOT

# URL that handles the media served from MEDIA_ROOT. Make sure to use a
# trailing slash if there is a path component (optional in other cases).
# Examples: "http://media.lawrence.com", "http://example.com/media/"
MEDIA_URL = '/media/'
STATIC_URL = '/static/'
STATIC_ROOT = path('static')

SERVE_MEDIA = False

# Paths that don't require a locale prefix.
LANGUAGE_URL_IGNORED_PATHS = (
    'media',
    'admin',
    'robots.txt',
    'services',
    'static',
    '1',
    'files',
    '@api',
    'grappelli',
    '__debug__',
    '.well-known',
    'users/persona/login/',
    'users/github/login/callback/',
)

# Make this unique, and don't share it with anybody.
SECRET_KEY = '#%tc(zja8j01!r#h_y)=hy!^k)9az74k+-ib&ij&+**s3-e^_z'

# List of callables that know how to import templates from various sources.
TEMPLATE_LOADERS = (
    'jingo.Loader',
    'django.template.loaders.filesystem.Loader',
    'django.template.loaders.app_directories.Loader',
)

JINGO_EXCLUDE_APPS = (
    'admin',
    'grappelli',
    'waffle',
    'registration',
)

TEMPLATE_CONTEXT_PROCESSORS = (
    'django.contrib.auth.context_processors.auth',
    'django.core.context_processors.debug',
    'django.core.context_processors.media',
    'django.core.context_processors.request',
    'django.core.context_processors.csrf',
    'django.contrib.messages.context_processors.messages',

    'allauth.account.context_processors.account',
    'allauth.socialaccount.context_processors.socialaccount',

    'sumo.context_processors.global_settings',

    'devmo.context_processors.i18n',
    'devmo.context_processors.next_url',

    'jingo_minify.helpers.build_ids',
    'constance.context_processors.config',
)

MIDDLEWARE_CLASSES = (
    # This gives us atomic success or failure on multi-row writes. It does not
    # give us a consistent per-transaction snapshot for reads; that would need
    # the serializable isolation level (which InnoDB does support) and code to
    # retry transactions that roll back due to serialization failures. It's a
    # possibility for the future. Keep in mind that memcache defeats
    # snapshotted reads where we don't explicitly use the "uncached" manager.
    'django.middleware.transaction.TransactionMiddleware',

    # LocaleURLMiddleware must be before any middleware that uses
    # sumo.urlresolvers.reverse() to add locale prefixes to URLs:
    'sumo.middleware.LocaleURLMiddleware',
    'kuma.wiki.middleware.DocumentZoneMiddleware',
    'kuma.wiki.middleware.ReadOnlyMiddleware',
    'sumo.middleware.Forbidden403Middleware',
    'django.middleware.common.CommonMiddleware',
    'sumo.middleware.RemoveSlashMiddleware',
    'commonware.middleware.NoVarySessionMiddleware',
    'django.middleware.clickjacking.XFrameOptionsMiddleware',
    'django.middleware.csrf.CsrfViewMiddleware',
    'django.contrib.auth.middleware.AuthenticationMiddleware',
    'django.contrib.messages.middleware.MessageMiddleware',
    'sumo.anonymous.AnonymousIdentityMiddleware',
    'sumo.middleware.PlusToSpaceMiddleware',
    'django.contrib.sessions.middleware.SessionMiddleware',
    'kuma.users.middleware.BanMiddleware',

    'badger.middleware.RecentBadgeAwardsMiddleware',
    'kuma.wiki.badges.BadgeAwardingMiddleware',
)

# Auth
AUTHENTICATION_BACKENDS = (
    'allauth.account.auth_backends.AuthenticationBackend',
    'teamwork.backends.TeamworkBackend',
)
AUTH_PROFILE_MODULE = 'users.UserProfile'

PASSWORD_HASHERS = (
    'kuma.users.backends.Sha256Hasher',
    'django.contrib.auth.hashers.SHA1PasswordHasher',
    'django.contrib.auth.hashers.MD5PasswordHasher',
    'django.contrib.auth.hashers.UnsaltedMD5PasswordHasher',
)

USER_AVATAR_PATH = 'uploads/avatars/'
DEFAULT_AVATAR = MEDIA_URL + 'img/avatar.png'
AVATAR_SIZE = 48  # in pixels
ACCOUNT_ACTIVATION_DAYS = 30
MAX_AVATAR_FILE_SIZE = 131072  # 100k, in bytes

ROOT_URLCONF = 'urls'

TEMPLATE_DIRS = (
    # Put strings here, like "/home/html/django_templates"
    # Always use forward slashes, even on Windows.
    # Don't forget to use absolute paths, not relative paths.
    path('templates'),
)

STATICFILES_FINDERS = (
    'django.contrib.staticfiles.finders.AppDirectoriesFinder',
    'django.contrib.staticfiles.finders.FileSystemFinder',
)

# TODO: Figure out why changing the order of apps (for example, moving taggit
# higher in the list) breaks tests.
INSTALLED_APPS = (
    # django
    'django.contrib.auth',
    'django.contrib.contenttypes',
    'django.contrib.sessions',
    'django.contrib.sites',
    'django.contrib.messages',

    'grappelli.dashboard',
    'grappelli',
    'django.contrib.admin',

    'django.contrib.sitemaps',
    'django.contrib.staticfiles',

    # MDN
    'devmo',
    'docs',
    'kuma.feeder',
    'landing',
    'search',
    'kuma.users',
    'kuma.wiki',
    'allauth',
    'allauth.account',
    'allauth.socialaccount',
    'allauth.socialaccount.providers.persona',
<<<<<<< HEAD
    'kuma.users.providers.github',
    'wiki',
=======
    'allauth.socialaccount.providers.github',
>>>>>>> 57da54b8
    'kuma.events',

    # DEMOS
    'kuma.demos',
    'captcha',
    'contentflagging',
    'actioncounters',
    'threadedcomments',

    # util
    'cronjobs',
    'jingo_minify',
    'product_details',
    'tower',
    'smuggler',
    'constance.backends.database',
    'constance',
    'waffle',
    'soapbox',
    'authkeys',
    'tidings',
    'teamwork',
    'djcelery',
    'taggit',
    'dbgettext',

    'dashboards',
    'kpi',
    'statici18n',
    'rest_framework',

    # migrations
    'south',

    # testing.
    'django_nose',
    'test_utils',

    # other
    'kuma.humans',

    'badger',
)

TEST_RUNNER = 'test_utils.runner.RadicalTestSuiteRunner'

NOSE_ARGS = [
    '--traverse-namespace',  # make sure `./manage.py test kuma` works
]

TEST_UTILS_NO_TRUNCATE = ('django_content_type',)

# Feed fetcher config
FEEDER_TIMEOUT = 6  # in seconds

def JINJA_CONFIG():
    import jinja2
    from django.conf import settings
    from django.core.cache.backends.memcached import CacheClass as MemcachedCacheClass
    from django.core.cache import get_cache
    cache = get_cache('memcache')
    config = {'extensions': ['jinja2.ext.i18n', 'tower.template.i18n',
                             'jinja2.ext.with_', 'jinja2.ext.loopcontrols',
                             'jinja2.ext.autoescape'],
              'finalize': lambda x: x if x is not None else ''}
    if isinstance(cache, MemcachedCacheClass) and not settings.DEBUG:
        # We're passing the _cache object directly to jinja because
        # Django can't store binary directly; it enforces unicode on it.
        # Details: http://jinja.pocoo.org/2/documentation/api#bytecode-cache
        # and in the errors you get when you try it the other way.
        bc = jinja2.MemcachedBytecodeCache(cache._cache,
                                           "%s:j2:" % settings.CACHE_PREFIX)
        config['cache_size'] = -1  # Never clear the cache
        config['bytecode_cache'] = bc
    return config

# Let Tower know about our additional keywords.
# DO NOT import an ngettext variant as _lazy.
TOWER_KEYWORDS = {
    '_lazy': None,
}

# Tells the extract script what files to look for l10n in and what function
# handles the extraction.  The Tower library expects this.
DOMAIN_METHODS = {
    'messages': [
        ('vendor/**', 'ignore'),
        ('apps/access/**', 'ignore'),
        ('apps/dashboards/**', 'ignore'),
        ('apps/kadmin/**', 'ignore'),
        ('apps/sumo/**', 'ignore'),
        ('apps/**.py',
            'tower.management.commands.extract.extract_tower_python'),
        ('**/templates/**.html',
            'tower.management.commands.extract.extract_tower_template'),
        ('**/templates/**.ltxt',
            'tower.management.commands.extract.extract_tower_template'),
    ],
    'javascript': [
        # We can't say **.js because that would dive into any libraries.
        ('media/js/libs/ckeditor/plugins/mdn-link/**.js', 'javascript')
    ],
}

# These domains will not be merged into messages.pot and will use separate PO
# files. See the following URL for an example of how to set these domains
# in DOMAIN_METHODS.
# http://github.com/jbalogh/zamboni/blob/d4c64239c24aa2f1e91276909823d1d1b290f0ee/settings.py#L254
STANDALONE_DOMAINS = [
    'javascript',
    ]

# If you have trouble extracting strings with Tower, try setting this
# to True
TOWER_ADD_HEADERS = True

# Bundles for JS/CSS Minification
JINGO_MINIFY_USE_STATIC = False
CLEANCSS_BIN = '/usr/bin/cleancss'
UGLIFY_BIN = '/usr/bin/uglifyjs'

MINIFY_BUNDLES = {
    'css': {
        'mdn': (
            'redesign/css/font-awesome.css',
            'redesign/css/main.css',
            'redesign/css/badges.css',
        ),
        'jquery-ui': (
            'js/libs/jquery-ui-1.10.3.custom/css/ui-lightness/jquery-ui-1.10.3.custom.min.css',
            'css/jqueryui/moz-jquery-plugins.css',
            'redesign/css/jquery-ui-customizations.css',
        ),
        'demostudio': (
            'css/demos.css',
            'redesign/css/demo-studio.css',
        ),
        'devderby': (
            'css/devderby.css',
        ),
        'home': (
            'redesign/css/home.css',
            'js/libs/owl.carousel/owl-carousel/owl.carousel.css',
            'js/libs/owl.carousel/owl-carousel/owl.theme.css',
        ),
        'search': (
            'redesign/css/search.css',
        ),
        'wiki': (
            'redesign/css/wiki.css',
            'redesign/css/zones.css',
            'redesign/css/diff.css',

            'js/libs/prism/themes/prism.css',
            'js/libs/prism/plugins/line-highlight/prism-line-highlight.css',
            'js/libs/prism/plugins/ie8/prism-ie8.css',
            'js/prism-mdn/plugins/line-numbering/prism-line-numbering.css',
            'js/prism-mdn/components/prism-json.css',
            'redesign/css/wiki-syntax.css',
        ),
        'wiki-edit': (
            'redesign/css/wiki-edit.css',
        ),
        'sphinx': (
            'redesign/css/wiki.css',
            'redesign/css/sphinx.css',
        ),
        'users': (
            'redesign/css/users.css',
        ),
        'tagit': (
            'css/libs/jquery.tagit.css',
        ),
        'promote': (
            'redesign/css/promote.css',
        ),
        'error': (
            'redesign/css/error.css',
        ),
        'error-404': (
            'redesign/css/error.css',
            'redesign/css/error-404.css',
        ),
        'calendar': (
            'redesign/css/calendar.css',
        ),
        'profile': (
            'redesign/css/profile.css',
        ),
        'dashboards': (
            'redesign/css/dashboards.css',
            'redesign/css/diff.css',
        ),
        'newsletter': (
            'redesign/css/newsletter.css',
        ),
        'learn': (
            'redesign/css/learn.css',
        ),
        'submission': (
            'redesign/css/submission.css',
        ),
        'user-banned': (
            'redesign/css/user-banned.css',
        ),
        'error-403-alternate': (
            'redesign/css/error-403-alternate.css',
        ),
    },
    'js': {
        'main': (
            'js/libs/jquery-2.1.0.js',
            'redesign/js/components.js',
            'redesign/js/analytics.js',
            'redesign/js/main.js',
            'redesign/js/badges.js',
        ),
        'home': (
            'js/libs/owl.carousel/owl-carousel/owl.carousel.js',
            'redesign/js/home.js'
        ),
        'popup': (
            'js/libs/jquery-ui-1.10.3.custom/js/jquery-ui-1.10.3.custom.min.js',
            'js/modal-control.js',
        ),
        'profile': (
            'js/profile.js',
            'js/moz-jquery-plugins.js',
        ),
        'events': (
            'js/libs/jquery.gmap-1.1.0.js',
            'js/calendar.js',
        ),
        'demostudio': (
            'js/libs/jquery.hoverIntent.minified.js',
            'js/libs/jquery.scrollTo-1.4.2-min.js',
            'js/demos.js',
            'js/libs/jquery-ui-1.10.3.custom/js/jquery-ui-1.10.3.custom.min.js',
            'js/modal-control.js',
        ),
        'demostudio_devderby_landing': (
            'js/demos-devderby-landing.js',
        ),
        'jquery-ui': (
            'js/libs/jquery-ui-1.10.3.custom/js/jquery-ui-1.10.3.custom.min.js',
            'js/moz-jquery-plugins.js',
        ),
        'libs/tagit': (
            'js/libs/tag-it.js',
        ),
        'search': (
            'redesign/js/search.js',
            'redesign/js/search-navigator.js',
        ),
        'framebuster': (
            'js/framebuster.js',
        ),
        'syntax-prism': (
            'js/libs/prism/prism.js',
            'js/prism-mdn/components/prism-json.js',
            'js/prism-mdn/plugins/line-numbering/prism-line-numbering.js',
            'js/libs/prism/plugins/line-highlight/prism-line-highlight.js',
            'js/syntax-prism.js',
        ),
        'wiki': (
            'redesign/js/search-navigator.js',
            'redesign/js/wiki.js',
        ),
        'wiki-edit': (
            'js/wiki-edit.js',
            'js/libs/tag-it.js',
            'js/wiki-tags-edit.js',
        ),
        'wiki-move': (
            'js/wiki-move.js',
        ),
        'newsletter': (
            'redesign/js/newsletter.js',
        ),
    },
}

#
# Session cookies
SESSION_COOKIE_SECURE = True
SESSION_COOKIE_HTTPONLY = True
SESSION_EXPIRE_AT_BROWSER_CLOSE = True

# Cookie prefix from PHPBB settings.
PHPBB_COOKIE_PREFIX = 'phpbb3_jzxvr'

# Maximum length of the filename. Forms should use this and raise
# ValidationError if the length is exceeded.
# @see http://code.djangoproject.com/ticket/9893
# Columns are 250 but this leaves 50 chars for the upload_to prefix
MAX_FILENAME_LENGTH = 200
MAX_FILEPATH_LENGTH = 250

ATTACHMENT_HOST = 'mdn.mozillademos.org'

# Video settings, hard coded here for now.
# TODO: figure out a way that doesn't need these values
WIKI_VIDEO_WIDTH = 640
WIKI_VIDEO_HEIGHT = 480

IMAGE_MAX_FILESIZE = 1048576  # 1 megabyte, in bytes
THUMBNAIL_SIZE = 120  # Thumbnail size, in pixels
THUMBNAIL_UPLOAD_PATH = 'uploads/images/thumbnails/'
IMAGE_UPLOAD_PATH = 'uploads/images/'
# A string listing image mime types to accept, comma separated.
# String must not contain double quotes!
IMAGE_ALLOWED_MIMETYPES = 'image/jpeg,image/png,image/gif'

# Email
EMAIL_BACKEND = 'django.core.mail.backends.filebased.EmailBackend'
EMAIL_FILE_PATH = '/tmp/kuma-messages'

# Celery
import djcelery
djcelery.setup_loader()

BROKER_HOST = 'localhost'
BROKER_PORT = 5672
BROKER_USER = 'kuma'
BROKER_PASSWORD = 'kuma'
BROKER_VHOST = 'kuma'
CELERY_RESULT_BACKEND = 'amqp'
CELERY_IGNORE_RESULT = True
CELERY_ALWAYS_EAGER = True  # For tests. Set to False for use.
CELERY_SEND_TASK_ERROR_EMAILS = True
CELERYD_LOG_LEVEL = logging.INFO
CELERYD_CONCURRENCY = 4
CELERY_SEND_TASK_SENT_EVENT = True

CELERY_IMPORTS = (
    'devmo.tasks',
    'kuma.wiki.tasks',
    'search.tasks',
    'tidings.events',
    'elasticutils.contrib.django.tasks',
)

CELERY_ANNOTATIONS = {
    "elasticutils.contrib.django.tasks.index_objects": {
        "rate_limit": "100/m",
    },
    "elasticutils.contrib.django.tasks.unindex_objects": {
        "rate_limit": "100/m",
    }
}

CELERYBEAT_SCHEDULER = 'djcelery.schedulers.DatabaseScheduler'

# Wiki rebuild settings
WIKI_REBUILD_TOKEN = 'sumo:wiki:full-rebuild'
WIKI_REBUILD_ON_DEMAND = False

# Anonymous user cookie
ANONYMOUS_COOKIE_NAME = 'SUMO_ANONID'
ANONYMOUS_COOKIE_MAX_AGE = 30 * 86400  # Seconds

# Top contributors cache settings
TOP_CONTRIBUTORS_CACHE_KEY = 'sumo:TopContributors'
TOP_CONTRIBUTORS_CACHE_TIMEOUT = 60 * 60 * 12

# Do not change this without also deleting all wiki documents:
WIKI_DEFAULT_LANGUAGE = LANGUAGE_CODE


TIDINGS_FROM_ADDRESS = 'notifications@developer.mozilla.org'
TIDINGS_CONFIRM_ANONYMOUS_WATCHES = True

# recaptcha
RECAPTCHA_USE_SSL = False
RECAPTCHA_PRIVATE_KEY = 'SET ME IN SETTINGS_LOCAL'
RECAPTCHA_PUBLIC_KEY = 'SET ME IN SETTINGS_LOCAL'

# content flagging
DEMO_FLAG_REASONS = (
    ('notworking', _('This demo is not working for me')),
    ('inappropriate', _('This demo contains inappropriate content')),
    ('plagarised', _('This demo was not created by the author')),
)

WIKI_FLAG_REASONS = (
    ('bad', _('This article is spam/inappropriate')),
    ('unneeded', _('This article is obsolete/unneeded')),
    ('duplicate', _('This is a duplicate of another article')),
)

FLAG_REASONS = DEMO_FLAG_REASONS + WIKI_FLAG_REASONS

# bit.ly
BITLY_API_KEY = "SET ME IN SETTINGS_LOCAL"
BITLY_USERNAME = "SET ME IN SETTINGS_LOCAL"

GOOGLE_MAPS_API_KEY = "ABQIAAAAijZqBZcz-rowoXZC1tt9iRT5rHVQFKUGOHoyfP_4KyrflbHKcRTt9kQJVST5oKMRj8vKTQS2b7oNjQ"

# demo studio uploads
# Filesystem path where files uploaded for demos will be written
DEMO_UPLOADS_ROOT = path('media/uploads/demos')
# Base URL from where files uploaded for demos will be linked and served
DEMO_UPLOADS_URL = '/media/uploads/demos/'

# Make sure South stays out of the way during testing
SOUTH_TESTS_MIGRATE = False
SKIP_SOUTH_TESTS = True

# Provide migrations for third-party vendor apps
# TODO: Move migrations for our apps here, rather than living with the app?
SOUTH_MIGRATION_MODULES = {
    'taggit': 'migrations.south.taggit',
    'djcelery': 'migrations.south.djcelery',
}

CONSTANCE_BACKEND = 'constance.backends.database.DatabaseBackend'
# must be an entry in the CACHES setting!
CONSTANCE_DATABASE_CACHE_BACKEND = 'memcache'

# Settings and defaults controllable by Constance in admin
CONSTANCE_CONFIG = dict(

    DEMOS_DEVDERBY_CURRENT_CHALLENGE_TAG = (
        "challenge:2011:september",
        "Dev derby current challenge"
    ),

    DEMOS_DEVDERBY_PREVIOUS_WINNER_TAG = (
        "system:challenge:firstplace:2011:august",
        "Tag used to find most recent winner for dev derby"
    ),

    DEMOS_DEVDERBY_CHALLENGE_CHOICE_TAGS = (
        ' '.join([
            "challenge:2011:september",
            "challenge:2011:october",
            "challenge:2011:november",
        ]),
        "Dev derby choices displayed on submission form (space-separated tags)"
    ),

    DEMOS_DEVDERBY_PREVIOUS_CHALLENGE_TAGS = (
        ' '.join([
            "challenge:2011:august",
            "challenge:2011:july",
            "challenge:2011:june",
        ]),
        "Dev derby tags for previous challenges (space-separated tags)"
    ),

    DEMOS_DEVDERBY_HOMEPAGE_FEATURED_DEMO = (
        0,
        'The ID of the demo which should be featured on the new homepage structure'
    ),

    BASKET_RETRIES = (
        5,
        'Number of time to retry basket post before giving up.'
    ),
    BASKET_RETRY_WAIT = (
        .5,
        'How long to wait between basket api request retries. '
        'We typically multiply this value by the retry number so, e.g., '
        'the 4th retry waits 4*.5 = 2 seconds.'
    ),
    BASKET_API_KEY = (
        '',
        'API Key to use for basket requests'
    ),

    BETA_GROUP_NAME = (
        'Beta Testers',
        'Name of the django.contrib.auth.models.Group to use as beta testers'
    ),

    KUMA_DOCUMENT_RENDER_TIMEOUT = (
        180.0,
        'Maximum seconds to wait before considering a rendering in progress or '
        'scheduled as failed and allowing another attempt.'
    ),
    KUMA_DOCUMENT_FORCE_DEFERRED_TIMEOUT = (
        10.0,
        'Maximum seconds to allow a document to spend rendering during the '
        'response cycle before flagging it to be sent to the deferred rendering '
        'queue for future renders.'
    ),

    KUMASCRIPT_TIMEOUT = (
        0.0,
        'Maximum seconds to wait for a response from the kumascript service. '
        'On timeout, the document gets served up as-is and without macro '
        'evaluation as an attempt at graceful failure. NOTE: a value of 0 '
        'disables kumascript altogether.'
    ),
    KUMASCRIPT_MAX_AGE = (
        600,
        'Maximum acceptable age (in seconds) of a cached response from '
        'kumascript. Passed along in a Cache-Control: max-age={value} header, '
        'which tells kumascript whether or not to serve up a cached response.'
    ),

    KUMA_CUSTOM_CSS_PATH = (
        '/en-US/docs/Template:CustomCSS',
        'Path to a wiki document whose raw content will be loaded as a CSS '
        'stylesheet for the wiki base template. Will also cause the ?raw '
        'parameter for this path to send a Content-Type: text/css header. Empty '
        'value disables the feature altogether.',
    ),

    KUMA_CUSTOM_SAMPLE_CSS_PATH = (
        '/en-US/docs/Template:CustomSampleCSS',
        'Path to a wiki document whose raw content will be loaded as a CSS '
        'stylesheet for live sample template. Will also cause the ?raw '
        'parameter for this path to send a Content-Type: text/css header. Empty '
        'value disables the feature altogether.',
    ),

    DIFF_CONTEXT_LINES = (
        0,
        'Number of lines of context to show in diff display.',
    ),

    FEED_DIFF_CONTEXT_LINES = (
        3,
        'Number of lines of context to show in feed diff display.',
    ),

    WIKI_ATTACHMENT_ALLOWED_TYPES = (
        'image/gif image/jpeg image/png image/svg+xml text/html image/vnd.adobe.photoshop',
        'Allowed file types for wiki file attachments',
    ),

    KUMA_WIKI_IFRAME_ALLOWED_HOSTS = (
        '^https?\:\/\/(developer-local.allizom.org|developer-dev.allizom.org|developer.allizom.org|mozillademos.org|testserver|localhost\:8000|(www.)?youtube.com\/embed\/(\.*))',
        'Regex comprised of domain names that are allowed for IFRAME SRCs'
    ),

    GOOGLE_ANALYTICS_ACCOUNT = (
        '0',
        'Google Analytics Tracking Account Number (0 to disable)',
    ),

    OPTIMIZELY_PROJECT_ID = (
        '',
        'The ID value for optimizely Project Code script'
    ),

    BLEACH_ALLOWED_TAGS = (
        json.dumps([
            'a', 'p', 'div',
        ]),
        "JSON array of tags allowed through Bleach",
    ),

    BLEACH_ALLOWED_ATTRIBUTES = (
        json.dumps({
            '*': ['id', 'class', 'style'],
        }),
        "JSON object associating tags with lists of allowed attributes",
    ),

    BLEACH_ALLOWED_STYLES = (
        json.dumps([
            'font-size', 'text-align',
        ]),
        "JSON array listing CSS styles allowed on tags",
    ),

    WIKI_DOCUMENT_TAG_SUGGESTIONS = (
        json.dumps([
            "Accessibility", "AJAX", "API", "Apps",
            "Canvas", "CSS", "Device", "DOM", "Events",
            "Extensions", "Firefox", "Firefox OS", "Games",
            "Gecko", "Graphics", "Internationalization", "History", "HTML", "HTTP", "JavaScript", "Layout",
            "Localization", "MDN", "Mobile", "Mozilla",
            "Networking", "Persona", "Places", "Plugins", "Protocols",

            "Reference", "Tutorial", "Landing",

            "junk", "NeedsMarkupWork", "NeedsContent", "NeedsExample",
        ]),
        "JSON array listing tag suggestions for documents"
    ),

    SEARCH_FILTER_TAG_OPTIONS = (
        json.dumps([
            "Accessibility", "AJAX", "API", "Apps",
            "Canvas", "CSS", "Device", "DOM", "Events",
            "Extensions", "Firefox", "Firefox OS", "Games",
            "Gecko", "Graphics", "Internationalization", "History", "HTML", "HTTP", "JavaScript", "Layout",
            "Localization", "MDN", "Mobile", "Mozilla",
            "Networking", "Persona", "Places", "Plugins", "Protocols",

            "Reference", "Tutorial", "Landing",

            "junk", "NeedsMarkupWork", "NeedsContent", "NeedsExample",
        ]),
        "JSON array of tags that are enabled for search faceting"
    ),

    SESSION_CLEANUP_CHUNK_SIZE = (
        1000,
        'Number of expired sessions to cleanup up in one go.',
    ),

    WELCOME_EMAIL_FROM = (
        "Janet Swisher <no-reply@mozilla.org>",
        'Email address from which welcome emails will be sent',
    ),

)

BASKET_URL = 'https://basket.mozilla.com'
BASKET_APPS_NEWSLETTER = 'app-dev'

KUMASCRIPT_URL_TEMPLATE = 'http://developer.mozilla.org:9080/docs/{path}'

ES_DISABLED = True
ES_LIVE_INDEX = False

LOG_LEVEL = logging.WARN
SYSLOG_TAG = 'http_app_kuma'

LOGGING = {
    'version': 1,
    'disable_existing_loggers': False,
    'filters': {
        'require_debug_false': {
            '()': 'django.utils.log.RequireDebugFalse',
        },
        'require_debug_true': {
            # use from devmo.helpers until we upgrade to django 1.5
            '()': 'devmo.future.filters.RequireDebugTrue',
        },
    },
    'formatters': {
        'default': {
            'format': '{0}: %(asctime)s %(name)s:%(levelname)s %(message)s: '
                      '%(pathname)s:%(lineno)s'.format(SYSLOG_TAG),
        }
    },
    'handlers': {
        'console': {
            'class': 'logging.StreamHandler',
            'filters': ['require_debug_true'],
            'level': LOG_LEVEL,
        },
        'mail_admins': {
            'class': 'django.utils.log.AdminEmailHandler',
            'filters': ['require_debug_false'],
            'level': logging.ERROR,
        },
    },
    'loggers': {
        'mdn': {
            'handlers': ['console'],
            'propagate': True,
            # Use the most permissive setting. It is filtered in the handlers.
            'level': logging.DEBUG,
        },
        'cron': {
            'handlers': ['console'],
            'level': logging.INFO,
        },
        'django.request': {
            'handlers': ['console'],
            'propagate': True,
            # Use the most permissive setting. It is filtered in the handlers.
            'level': logging.DEBUG,
        },
        'elasticsearch': {
            'level': logging.ERROR,
            'handlers': ['console'],
        },
    },
}


CSRF_COOKIE_SECURE = True
X_FRAME_OPTIONS = 'DENY'

TEAMWORK_BASE_POLICIES = {
    'anonymous': (
        'wiki.view_document',),
    'authenticated': (
        'wiki.view_document', 'wiki.add_document', 'wiki.add_revision'),
}

GRAPPELLI_ADMIN_TITLE = 'Mozilla Developer Network - Admin'
GRAPPELLI_INDEX_DASHBOARD = 'admin_dashboard.CustomIndexDashboard'

DBGETTEXT_PATH = 'apps/'
DBGETTEXT_ROOT = 'translations'


def get_user_url(user):
    from sumo.urlresolvers import reverse
    return reverse('users.profile', args=[user.username])

ABSOLUTE_URL_OVERRIDES = {
    'auth.user': get_user_url
}

OBI_BASE_URL = 'https://backpack.openbadges.org/'

# Honor the X-Forwarded-Proto header for environments like local dev VM that
# uses Apache mod_proxy instead of mod_wsgi
SECURE_PROXY_SSL_HEADER = ('HTTP_X_FORWARDED_PROTO', 'https')

# Auth and permissions related constants
LOGIN_URL = reverse_lazy('account_login')
LOGOUT_URL = reverse_lazy('account_logout')
LOGIN_REDIRECT_URL = reverse_lazy('home')

# django-allauth configuration
ACCOUNT_LOGOUT_REDIRECT_URL = '/'
ACCOUNT_DEFAULT_HTTP_PROTOCOL = 'https'
ACCOUNT_EMAIL_VERIFICATION = 'mandatory'
ACCOUNT_EMAIL_REQUIRED = True
ACCOUNT_LOGOUT_ON_GET = True
ACCOUNT_USERNAME_MIN_LENGTH = 3
ACCOUNT_ADAPTER = 'kuma.users.adapters.KumaAccountAdapter'
ACCOUNT_SIGNUP_FORM_CLASS = 'kuma.users.forms.NewsletterForm'  # weird but needed
ACCOUNT_UNIQUE_EMAIL = True

SOCIALACCOUNT_ADAPTER = 'kuma.users.adapters.KumaSocialAccountAdapter'
SOCIALACCOUNT_EMAIL_VERIFICATION = 'mandatory'
SOCIALACCOUNT_EMAIL_REQUIRED = True
SOCIALACCOUNT_AUTO_SIGNUP = False  # forces the use of the signup view
SOCIALACCOUNT_QUERY_EMAIL = True  # used by the custom github provider
SOCIALACCOUNT_PROVIDERS = {
    'persona': {
        'REQUEST_PARAMETERS': {
            'siteName': 'Mozilla Developer Network',
            'siteLogo': '/media/redesign/img/opengraph-logo.png',
        }
    }
}<|MERGE_RESOLUTION|>--- conflicted
+++ resolved
@@ -488,12 +488,7 @@
     'allauth.account',
     'allauth.socialaccount',
     'allauth.socialaccount.providers.persona',
-<<<<<<< HEAD
     'kuma.users.providers.github',
-    'wiki',
-=======
-    'allauth.socialaccount.providers.github',
->>>>>>> 57da54b8
     'kuma.events',
 
     # DEMOS
