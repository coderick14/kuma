--- conflicted
+++ resolved
@@ -556,8 +556,6 @@
     def thumbnail_url(self, index='1'):
         return getattr(self, 'screenshot_%s' % index).url.replace('screenshot','screenshot_thumb')
 
-<<<<<<< HEAD
-=======
     def get_flags(self):
         """Assemble status flags, based on featured status and a set of special
         tags (eg. for Dev Derby). The flags are assembled in order of display
@@ -635,7 +633,6 @@
 
         return tags_out
 
->>>>>>> 7380a119
     @classmethod
     def allows_listing_hidden_by(cls, user):
         if user.is_staff or user.is_superuser:
