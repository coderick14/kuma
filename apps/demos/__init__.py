from django.conf import settings
from django.core.files.base import ContentFile
from django.utils.translation import ugettext_lazy as _

try:
    from cStringIO import StringIO
except ImportError:
    from StringIO import StringIO

try:
    from PIL import Image
except ImportError:
    import Image


# TODO: Allow these to be managed via DB / admin page?

# Currently promoted dev derby
DEMOS_DEVDERBY_CURRENT_CHALLENGE_TAG = getattr(settings, 'DEMOS_DEVDERBY_CURRENT_CHALLENGE_TAG', 
    'challenge:2011:august')

# Dev derby choices displayed on submission form
DEMOS_DEVDERBY_CHALLENGE_CHOICES = getattr(settings, 'DEMOS_DEVDERBY_CHALLENGE_CHOICES', [
    "challenge:2011:august",
    "challenge:2011:september",
    "challenge:2011:october",
])

# Dev derby tags for previous challenges
DEMOS_DEVDERBY_PREVIOUS_CHALLENGE_TAGS = getattr(settings, 'DEMOS_DEVDERBY_PREVIOUS_CHALLENGE_TAGS', [
    "challenge:2011:june",
    "challenge:2011:july",
])

# Tag used to find most recent winner for dev derby
DEMOS_DEVDERBY_PREVIOUS_WINNER_TAG   = getattr(settings, 'DEMOS_DEVDERBY_PREVIOUS_WINNER_TAG',   
    'system:challenge:firstplace:2011:june')

DEMOS_CACHE_NS_KEY = getattr(settings, 'DEMOS_CACHE_NS_KEY', 'demos_listing')

# HACK: For easier L10N, define tag descriptions in code instead of as a DB model
TAG_DESCRIPTIONS = dict( (x['tag_name'], x) for x in getattr(settings, 'TAG_DESCRIPTIONS', (

    {
        "tag_name": "challenge:2011:june", 
        "title": _("June 2011 Dev Derby Challenge - CSS3 Animations"), 
        "short_title": _("CSS3 Animations"),
        "dateline": _("June 2011"),
        "summary": _("CSS3 Animations let you change property values over time, to animate the appearance or position of elements, with no or minimal JavaScript, and with greater control than transitions."),
        "description": _("CSS3 Animations are a new feature of modern browsers like Firefox, which add even more flexibility and control to the style and experience of the Web. CSS3 Animations let you change property values over time with no or minimal JavaScript, and with greater control than CSS Transitions. Go beyond static properties to animate the appearance and positions of HTML elements. You can achieve these effects without Flash or Silverlight, to make creative dynamic interfaces and engaging animations with CSS3."),
        "learn_more": [],
    },
    {
        "tag_name": "challenge:2011:july", 
        "title": _("July 2011 Dev Derby Challenge - HTML5 <video>"), 
        "short_title": _("HTML5 <video>"),
        "dateline": _("July 2011"),
        "short_dateline": _("July"),
        "tagline": _("Lights, camera, action!"),
        "summary": _("The HTML5 <video> element lets you embed and control video media directly in web pages, without resorting to plug-ins."),
        "description": _("The HTML5 <video> element lets you embed and control video media directly in web pages, without resorting to plug-ins."),
        "learn_more": [],
    },
    {
        "tag_name": "challenge:2011:august", 
        "title": _("August 2011 Dev Derby Challenge - History API"), 
        "short_title": _("History API"),
        "dateline": _("August 2011"),
        "short_dateline": _("August"),
        "tagline": _("A browser never forgets"),
        "summary": _("The History API in modern browsers enables live changes to the document without breaking the back button and allows apps to be bookmarked."),
        "description": _("The History API in modern browsers enables live changes to the document without breaking the back button and allows apps to be bookmarked."),
        "learn_more": [],
    },
    {
        "tag_name": "challenge:2011:september", 
        "title": _("September 2011 Dev Derby Challenge - Geolocation"), 
        "short_title": _("Geolocation"),
        "dateline": _("September 2011"),
        "short_dateline": _("September"),
        "tagline": _("You are HERE"),
        "summary": _("With Geolocation, you can get the user's physical location (with permission) and use it to enhance the browsing experience or enable advanced location-aware features."),
        "description": _("With Geolocation, you can get the user's physical location (with permission) and use it to enhance the browsing experience or enable advanced location-aware features."),
        "learn_more": [],
    },
    {
        "tag_name": "challenge:2011:october", 
        "title": _("October 2011 Dev Derby Challenge - CSS Media Queries"), 
        "short_title": _("CSS Media Queries"),
        "dateline": _("October 2011"),
        "short_dateline": _("October"),
<<<<<<< HEAD
        "tagline": _("To be determined."),
        "summary": _("We haven't picked a topic for the October Dev Derby yet. Check back soon!"),
        "description": _("We haven't picked a topic for the October Dev Derby yet. Check back soon!"),
>>>>>>> mdn
=======
        "tagline": _("Size does matter"),
        "summary": _("CSS Media Queries allow Web developers to create responsive Web designs, tailoring the user experience for a range of screen sizes, including desktops, tablets, and mobiles."),
        "description": _("CSS Media Queries allow Web developers to create responsive Web designs, tailoring the user experience for a range of screen sizes, including desktops, tablets, and mobiles."),
>>>>>>> c587795d
        "learn_more": [],
    },


    { 
        "tag_name": "tech:audio", 
        "title": _("Audio"), 
        "description": _("Mozilla's Audio Data API extends the current HTML5 API and allows web developers to read and write raw audio data."),
        "learn_more": (
            (_('MDN Documentation'), _('https://developer.mozilla.org/en/Introducing_the_Audio_API_Extension')),
            (_('Wikipedia Article'), _('http://en.wikipedia.org/wiki/HTML5_audio')),
            (_('W3C Spec'),          _('http://www.w3.org/TR/html5/video.html#audio')),
        ),
    },
    { 
        "tag_name": "tech:canvas", 
        "title": _("Canvas"),
        "description": _("The HTML5 canvas element allows you to display scriptable renderings of 2D shapes and bitmap images."),
        "learn_more": (
            (_('MDN Documentation'), _('https://developer.mozilla.org/en/HTML/Canvas')),
            (_('Wikipedia Article'), _('http://en.wikipedia.org/wiki/Canvas_element')),
            (_('W3C Spec'),          _('http://www.w3.org/TR/html5/the-canvas-element.html')),
        ),
    },
    { 
        "tag_name": "tech:css3", 
        "title": _("CSS3"), 
        "description": _("Cascading Style Sheets level 3 (CSS3) provide serveral new features and properties to enhance the formatting and look of documents written in different kinds of markup languages like HTML or XML."),
        "learn_more": (
            (_('MDN Documentation'), _('https://developer.mozilla.org/en/CSS')),
            (_('Wikipedia Article'), _('http://en.wikipedia.org/wiki/Cascading_Style_Sheets')),
            (_('W3C Spec'),          _('http://www.w3.org/TR/css3-roadmap/')),
        ),
    },
    { 
        "tag_name": "tech:device", 
        "title": _("Device"), 
        "description": _("Media queries and orientation events let authors adjust their layout on hand-held devices such as mobile phones."),
        "learn_more": (
            (_('MDN Documentation'), _('https://developer.mozilla.org/en/Detecting_device_orientation')),
            (_('W3C Spec'),          _('http://www.w3.org/TR/css3-mediaqueries/')),
        ),
    },
    { 
        "tag_name": "tech:files", 
        "title": _("Files"), 
        "description": _("The File API allows web developers to use file objects in web applications, as well as selecting and accessing their data."),
        "learn_more": (
            (_('MDN Documentation'), _('https://developer.mozilla.org/en/using_files_from_web_applications')),
            (_('W3C Spec'),          _('http://www.w3.org/TR/FileAPI/')),
        ),
    },
    { 
        "tag_name": "tech:fonts", 
        "title": _("Fonts & Type"), 
        "description": _("The CSS3-Font specification contains enhanced features for fonts and typography like  embedding own fonts via @font-face or controlling OpenType font features directly via CSS."),
        "learn_more": (
            (_('MDN Documentation'), _('https://developer.mozilla.org/en/css/@font-face')),
            (_('Wikipedia Article'), _('http://en.wikipedia.org/wiki/Web_typography')),
            (_('W3C Spec'),          _('http://www.w3.org/TR/css3-fonts/')),
        ),
    },
    { 
        "tag_name": "tech:forms", 
        "title": _("Forms"), 
        "description": _("Form elements and attributes in HTML5 provide a greater degree of semantic mark-up than HTML4 and remove a great deal of the need for tedious scripting and styling that was required in HTML4."),
        "learn_more": (
            (_('MDN Documentation'), _('https://developer.mozilla.org/en/HTML/HTML5/Forms_in_HTML5')),
            (_('Wikipedia Article'), _('http://en.wikipedia.org/wiki/HTML_forms')),
            (_('W3C Spec'),          _('http://www.w3.org/TR/html5/forms.html')),
        ),
    },
    { 
        "tag_name": "tech:geolocation", 
        "title": _("Geolocation"), 
        "description": _("The Geolocation API allows web applications to access the user's geographical location."),
        "learn_more": (
            (_('MDN Documentation'), _('https://developer.mozilla.org/En/Using_geolocation')),
            (_('Wikipedia Article'), _('http://en.wikipedia.org/wiki/W3C_Geolocation_API')),
            (_('W3C Spec'),          _('http://dev.w3.org/geo/api/spec-source.html')),
        ),
    },
    { 
        "tag_name": "tech:javascript",
        "title": _("JavaScript"), 
        "description": _("JavaScript is a lightweight, object-oriented programming language, commonly used for scripting interactive behavior on web pages and in web applications."),
        "learn_more": (
            (_('MDN Documentation'), _('https://developer.mozilla.org/en/javascript')),
            (_('Wikipedia Article'), _('http://en.wikipedia.org/wiki/JavaScript')),
            (_('ECMA Spec'),         _('http://www.ecma-international.org/publications/standards/Ecma-262.htm')),
        ),
    },
    { 
        "tag_name": "tech:html5",
        "title": _("HTML5"), 
        "description": _("HTML5 is the newest version of the HTML standard, currently under development."),
        "learn_more": (
            (_('MDN Documentation'), _('https://developer.mozilla.org/en/HTML/HTML5')),
            (_('Wikipedia Article'), _('http://en.wikipedia.org/wiki/Html5')),
            (_('W3C Spec'),          _('http://dev.w3.org/html5/spec/Overview.html')),
        ),
    },
    { 
        "tag_name": "tech:indexeddb", 
        "title": _("IndexedDB"), 
        "description": _("IndexedDB is an API for client-side storage of significant amounts of structured data and for high performance searches on this data using indexes. "),
        "learn_more": (
            (_('MDN Documentation'), _('https://developer.mozilla.org/en/IndexedDB')),
            (_('Wikipedia Article'), _('http://en.wikipedia.org/wiki/IndexedDB')),
            (_('W3C Spec'),          _('http://www.w3.org/TR/IndexedDB/')),
        ),
    },
    { 
        "tag_name": "tech:dragndrop", 
        "title": _("Drag and Drop"), 
        "description": _("Drag and Drop features allow the user to move elements on the screen using the mouse pointer."),
        "learn_more": (
            (_('MDN Documentation'), _('https://developer.mozilla.org/en/DragDrop/Drag_and_Drop')),
            (_('Wikipedia Article'), _('http://en.wikipedia.org/wiki/Drag-and-drop')),
            (_('W3C Spec'),          _('http://www.w3.org/TR/html5/dnd.html')),
        ),
    },
    { 
        "tag_name": "tech:mobile",
        "title": _("Mobile"), 
        "description": _("Firefox Mobile brings the true Web experience to mobile phones and other non-PC devices."),
        "learn_more": (
            (_('MDN Documentation'), _('https://developer.mozilla.org/En/Mobile')),
            (_('Wikipedia Article'), _('http://en.wikipedia.org/wiki/Mobile_web')),
            (_('W3C Spec'),          _('http://www.w3.org/Mobile/')),
        ),
    },
    { 
        "tag_name": "tech:offlinesupport", 
        "title": _("Offline Support"), 
        "description": _("Offline caching of web applications' resources using the application cache and local storage."),
        "learn_more": (
            (_('MDN Documentation'), _('https://developer.mozilla.org/en/dom/storage#localStorage')),
            (_('Wikipedia Article'), _('http://en.wikipedia.org/wiki/Web_Storage')),
            (_('W3C Spec'),          _('http://dev.w3.org/html5/webstorage/')),
        ),
    },
    { 
        "tag_name": "tech:svg", 
        "title": _("SVG"), 
        "description": _("Scalable Vector Graphics (SVG) is an XML based language for describing two-dimensional vector graphics."),
        "learn_more": (
            (_('MDN Documentation'), _('https://developer.mozilla.org/en/SVG')),
            (_('Wikipedia Article'), _('http://en.wikipedia.org/wiki/Scalable_Vector_Graphics')),
            (_('W3C Spec'),          _('http://www.w3.org/TR/SVG11/')),
        ),
    },
    { 
        "tag_name": "tech:video", 
        "title": _("Video"), 
        "description": _("The HTML5 video element provides integrated support for playing video media without requiring plug-ins."),
        "learn_more": (
            (_('MDN Documentation'), _('https://developer.mozilla.org/En/Using_audio_and_video_in_Firefox')),
            (_('Wikipedia Article'), _('http://en.wikipedia.org/wiki/HTML5_video')),
            (_('W3C Spec'),          _('http://www.w3.org/TR/html5/video.html')),
        ),
    },
    { 
        "tag_name": "tech:webgl", 
        "title": _("WebGL"), 
        "description": _("In the context of the HTML canvas element WebGL provides an API for 3D graphics in the browser."),
        "learn_more": (
            (_('MDN Documentation'), _('https://developer.mozilla.org/en/WebGL')),
            (_('Wikipedia Article'), _('http://en.wikipedia.org/wiki/WebGL')),
            (_('Khronos Spec'),      _('http://www.khronos.org/webgl/')),
        ),
    },
    { 
        "tag_name": "tech:websockets", 
        "title": _("WebSockets"), 
        "description": _("WebSockets is a technology that makes it possible to open an interactive  communication session between the user's browser and a server."),
        "learn_more": (
            (_('MDN Documentation'), _('https://developer.mozilla.org/en/WebSockets')),
            (_('Wikipedia Article'), _('http://en.wikipedia.org/wiki/Web_Sockets')),
            (_('W3C Spec'),          _('http://dev.w3.org/html5/websockets/')),
        ),
    },
    { 
        "tag_name": "tech:webworkers", 
        "title": _("Web Workers"), 
        "description": _("Web Workers provide a simple means for web content to run scripts in background threads."),
        "learn_more": (
            (_('MDN Documentation'), _('https://developer.mozilla.org/En/Using_web_workers')),
            (_('Wikipedia Article'), _('http://en.wikipedia.org/wiki/Web_Workers')),
            (_('W3C Spec'),          _('http://www.w3.org/TR/workers/')),
        ),
    },
    { 
        "tag_name": "tech:xhr", 
        "title": _("XMLHttpRequest"), 
        "description": _("XMLHttpRequest (XHR) is used to send HTTP requests directly to a webserver and load the response data directly back into the script."),
        "learn_more": (
            (_('MDN Documentation'), _('https://developer.mozilla.org/En/XMLHttpRequest/Using_XMLHttpRequest')),
            (_('Wikipedia Article'), _('http://en.wikipedia.org/wiki/XMLHttpRequest')),
            (_('W3C Spec'),          _('http://www.w3.org/TR/XMLHttpRequest/')),
        ),
    },
    { 
        "tag_name": "tech:multitouch", 
        "title": _("Multi-touch"), 
        "description": _("Track the movement of the user's finger on a touch screen, monitoring the raw touch events generated by the system."),
        "learn_more": (
            (_('MDN Documentation'), _('https://developer.mozilla.org/en/DOM/Touch_events')),
            (_('Wikipedia Article'), _('http://en.wikipedia.org/wiki/Multi-touch')),
            (_('W3C Spec'),          _('http://www.w3.org/2010/webevents/charter/')),
        ),
    },
)))

# HACK: For easier L10N, define license in code instead of as a DB model
DEMO_LICENSES = dict( (x['name'], x) for x in getattr(settings, 'DEMO_LICENSES', (
    { 
        'name': "mpl", 
        'title': _("MPL/GPL/LGPL"),
        'link': _('http://www.mozilla.org/MPL/'),
        'icon': '',
    },
    { 
        'name': "gpl", 
        'title': _("GPL"),
        'link': _('http://www.opensource.org/licenses/gpl-license.php'),
        'icon': '',
    },
    { 
        'name': "bsd", 
        'title': _("BSD"),
        'link': _('http://www.opensource.org/licenses/bsd-license.php'),
        'icon': '',
    },
    { 
        'name': "apache", 
        'title': _("Apache"),
        'link': _('http://www.apache.org/licenses/'),
        'icon': '',
    },
    { 
        'name': "publicdomain", 
        'title': _("Public Domain (where applicable by law)"),
        'link': _('http://creativecommons.org/publicdomain/zero/1.0/'),
        'icon': '',
    },
)))


def scale_image(img_upload, img_max_size):
    """Crop and scale an image file."""
    try:
        img = Image.open(img_upload)
    except IOError:
        return None

    src_width, src_height = img.size
    src_ratio = float(src_width) / float(src_height)
    dst_width, dst_height = img_max_size
    dst_ratio = float(dst_width) / float(dst_height)

    if dst_ratio < src_ratio:
        crop_height = src_height
        crop_width = crop_height * dst_ratio
        x_offset = int(float(src_width - crop_width) / 2)
        y_offset = 0
    else:
        crop_width = src_width
        crop_height = crop_width / dst_ratio
        x_offset = 0
        y_offset = int(float(src_height - crop_height) / 3)

    img = img.crop((x_offset, y_offset, 
        x_offset+int(crop_width), y_offset+int(crop_height)))
    img = img.resize((dst_width, dst_height), Image.ANTIALIAS)

    if img.mode != "RGB":
        img = img.convert("RGB")
    new_img = StringIO()
    img.save(new_img, "JPEG")
    img_data = new_img.getvalue()

    return ContentFile(img_data)
<|MERGE_RESOLUTION|>--- conflicted
+++ resolved
@@ -89,16 +89,9 @@
         "short_title": _("CSS Media Queries"),
         "dateline": _("October 2011"),
         "short_dateline": _("October"),
-<<<<<<< HEAD
-        "tagline": _("To be determined."),
-        "summary": _("We haven't picked a topic for the October Dev Derby yet. Check back soon!"),
-        "description": _("We haven't picked a topic for the October Dev Derby yet. Check back soon!"),
->>>>>>> mdn
-=======
         "tagline": _("Size does matter"),
         "summary": _("CSS Media Queries allow Web developers to create responsive Web designs, tailoring the user experience for a range of screen sizes, including desktops, tablets, and mobiles."),
         "description": _("CSS Media Queries allow Web developers to create responsive Web designs, tailoring the user experience for a range of screen sizes, including desktops, tablets, and mobiles."),
->>>>>>> c587795d
         "learn_more": [],
     },
 
