--- conflicted
+++ resolved
@@ -19,13 +19,9 @@
 
 from dekicompat.tests import (mock_mindtouch_login,
                               mock_get_deki_user,
-<<<<<<< HEAD
-                              mock_put_mindtouch_user)
-=======
                               mock_put_mindtouch_user,
                               mock_post_mindtouch_user)
 from dekicompat.backends import DekiUserBackend, MINDTOUCH_USER_XML
->>>>>>> 1d3c4568
 from devmo.models import UserProfile, UserDocsActivityFeed
 
 from devmo.cron import devmo_calendar_reload
@@ -358,10 +354,6 @@
             requests.put(passwd_url, data='theplanet')
 
         # log in as a MindTouch user to create django user & profile
-<<<<<<< HEAD
-=======
-
->>>>>>> 1d3c4568
         response = self.client.post(reverse('users.login', locale='en-US'),
                                     {'username': 'testaccount',
                                      'password': 'theplanet'}, follow=True)
