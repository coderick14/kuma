--- conflicted
+++ resolved
@@ -9,15 +9,9 @@
 .devderby .sub { padding-top: 265px; width: 315px; float: right; }
 
 /* @Branding *********/
-<<<<<<< HEAD
-body.devderby { background: url("../img/devderby/bg-devderby-plain.jpg") center 25px no-repeat; min-width: 960px; }
-body#devderby-home { background: url("../img/devderby/bg-devderby.jpg") center 25px no-repeat; }
-body.devderby #content-main { padding-top: 0; }
-=======
 #devderby.landing { background: url("../img/devderby/bg-devderby.jpg") center 25px no-repeat; }
 #devderby { background: url("../img/devderby/bg-devderby-plain.jpg") center 25px no-repeat; min-width: 960px; }
 #devderby #content-main { padding-top: 0; }
->>>>>>> fd5d452b
 
 #devderby #page-head { padding: 0; margin: 10px 0 0; overflow: hidden; }
 #page-head #nav-derby { width: 800px; float: right; text-align: right; }
@@ -116,17 +110,10 @@
 #tab-submissions .demo .demo-title img { position: absolute; top: 0; left: 0; max-width: 170px; max-height: 127px; padding: 3px; background: #fff; }
 #tab-submissions .demo .launch { position: absolute; top: 95px; right: 12px; font-size: 1.2em; }
 
-<<<<<<< HEAD
-#devderby-home .demohover .in { position: relative; width: 166px; padding-top: 157px; }
-#devderby-home .demohover .demo-title img { left: 7px; top: 7px; }
-#devderby-home .demohover .extra { display: block; }
-#devderby-home .demohover .launch { top: 95px; right: 16px; }
-=======
 #devderby.landing .demohover .in { position: relative; width: 166px; padding-top: 157px; }
 #devderby.landing .demohover .demo-title img { max-width: 170px; max-height: 127px; left: 8px; top: 8px; }
 #devderby.landing .demohover .extra { display: block; }
 #devderby.landing .demohover .launch { top: 100px; right: 16px; }
->>>>>>> fd5d452b
 
 /* @Judges *********/
 #current-challenge .judges { list-style: none; margin: 0 0 1em; font-size: .857em; }
