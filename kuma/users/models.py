import datetime

from django.conf import settings
from django.contrib.auth.models import User
from django.dispatch import receiver
from django.db import models
from django.utils.functional import cached_property

from allauth.account.signals import user_signed_up
import constance.config
from jsonfield import JSONField
from taggit_extras.managers import NamespacedTaggableManager
from timezones.fields import TimeZoneField, MAX_TIMEZONE_LENGTH
from tower import ugettext_lazy as _
from waffle import switch_is_active

from devmo.models import ModelBase
from sumo.models import LocaleField
from wiki.models import Revision

<<<<<<< HEAD
from .tasks import send_welcome_email

DEFAULT_AVATAR = getattr(settings, 'DEFAULT_AVATAR',
                         settings.MEDIA_URL + 'img/avatar-default.png')
=======
from .helpers import gravatar_url
>>>>>>> 9dcd89fc


class UserBan(models.Model):
    user = models.ForeignKey(User,
                             related_name="bans",
                             verbose_name="Banned user")
    by = models.ForeignKey(User,
                           related_name="bans_issued",
                           verbose_name="Banned by")
    reason = models.TextField()
    date = models.DateField(default=datetime.date.today)
    is_active = models.BooleanField(default=True, help_text="(Is ban active)")

    def __unicode__(self):
        message = _(u'%s banned by %s') % (self.user, self.by)
        if not self.is_active:
            message = _(u"%s (no longer active)") % message
        return message

    def save(self, *args, **kwargs):
        super(UserBan, self).save(*args, **kwargs)
        self.user.is_active = not self.is_active
        self.user.save()


class UserProfile(ModelBase):
    """
    The UserProfile *must* exist for each
    django.contrib.auth.models.User object. This may be relaxed
    once Dekiwiki isn't the definitive db for user info.

    timezone and language fields are syndicated to Dekiwiki
    """
    # Website fields defined for the profile form
    # TODO: Someday this will probably need to allow arbitrary per-profile
    # entries, and these will just be suggestions.
    website_choices = [
        ('website', dict(
            label=_(u'Website'),
            prefix='http://',
            regex='^https?://',
            fa_icon='icon-link',
        )),
        ('twitter', dict(
            label=_(u'Twitter'),
            prefix='https://twitter.com/',
            regex='^https?://twitter.com/',
            fa_icon='icon-twitter',
        )),
        ('github', dict(
            label=_(u'GitHub'),
            prefix='https://github.com/',
            regex='^https?://github.com/',
            fa_icon='icon-github',
        )),
        ('stackoverflow', dict(
            label=_(u'Stack Overflow'),
            prefix='https://stackoverflow.com/users/',
            regex='^https?://stackoverflow.com/users/',
            fa_icon='icon-stackexchange',
        )),
        ('linkedin', dict(
            label=_(u'LinkedIn'),
            prefix='https://www.linkedin.com/in/',
            regex='^https?://www.linkedin.com/in/',
            fa_icon='icon-linkedin',
        )),
        ('mozillians', dict(
            label=_(u'Mozillians'),
            prefix='https://mozillians.org/u/',
            regex='^https?://mozillians.org/u/',
            fa_icon='icon-group',
        )),
        ('facebook', dict(
            label=_(u'Facebook'),
            prefix='https://www.facebook.com/',
            regex='^https?://www.facebook.com/',
            fa_icon='icon-facebook',
        ))
    ]
    # This could be a ForeignKey, except wikidb might be
    # a different db
    deki_user_id = models.PositiveIntegerField(default=0,
                                               editable=False)
    timezone = TimeZoneField(null=True, blank=True,
                             verbose_name=_(u'Timezone'))
    locale = LocaleField(null=True, blank=True, db_index=True,
                         verbose_name=_(u'Language'))
    homepage = models.URLField(max_length=255, blank=True, default='',
                               error_messages={
                               'invalid': _(u'This URL has an invalid format. '
                                            u'Valid URLs look like '
                                            u'http://example.com/my_page.')})
    title = models.CharField(_(u'Title'), max_length=255, default='',
                             blank=True)
    fullname = models.CharField(_(u'Name'), max_length=255, default='',
                                blank=True)
    organization = models.CharField(_(u'Organization'), max_length=255,
                                    default='', blank=True)
    location = models.CharField(_(u'Location'), max_length=255, default='',
                                blank=True)
    bio = models.TextField(_(u'About Me'), blank=True)

    irc_nickname = models.CharField(_(u'IRC nickname'), max_length=255,
                                    default='', blank=True)

    tags = NamespacedTaggableManager(_(u'Tags'), blank=True)

    # should this user receive contentflagging emails?
    content_flagging_email = models.BooleanField(default=False)
    user = models.ForeignKey(User, null=True, editable=False, blank=True)

    # HACK: Grab-bag field for future expansion in profiles
    # We can store arbitrary data in here and later migrate to relational
    # tables if the data ever needs to be indexed & queried. Otherwise,
    # this keeps things nicely denormalized. Ideally, access to this field
    # should be gated through accessors on the model to make that transition
    # easier.
    misc = JSONField(blank=True, null=True)

    class Meta:
        db_table = 'user_profiles'

    def __unicode__(self):
        return '%s: %s' % (self.id, self.deki_user_id)

    def get_absolute_url(self):
        return self.user.get_absolute_url()

    @property
    def websites(self):
        if 'websites' not in self.misc:
            self.misc['websites'] = {}
        return self.misc['websites']

    @websites.setter
    def websites(self, value):
        self.misc['websites'] = value

    @cached_property
    def beta_tester(self):
        return (constance.config.BETA_GROUP_NAME in
                self.user.groups.values_list('name', flat=True))

<<<<<<< HEAD
    def gravatar_url(self, secure=True, size=220, rating='pg',
                default=DEFAULT_AVATAR):
        """Produce a gravatar image URL from email address."""
        base_url = (secure and 'https://secure.gravatar.com' or
            'http://www.gravatar.com')
        m = hashlib.md5(self.user.email.lower().encode('utf8'))
        return '%(base_url)s/avatar/%(hash)s?%(params)s' % dict(
            base_url=base_url, hash=m.hexdigest(),
            params=urllib.urlencode(dict(
                s=size, d=default, r=rating
            ))
        )

=======
>>>>>>> 9dcd89fc
    @property
    def gravatar(self):
        return gravatar_url(self.user)

    def allows_editing_by(self, user):
        if user == self.user:
            return True
        if user.is_staff or user.is_superuser:
            return True
        return False

    def wiki_activity(self):
        return (Revision.objects.filter(creator=self.user)
                                .order_by('-created')[:5])


@receiver(models.signals.post_save, sender=User)
def create_user_profile(sender, instance, created, **kwargs):
    if created and not kwargs.get('raw', False):
        p, created = UserProfile.objects.get_or_create(user=instance)


@receiver(user_signed_up)
def on_signed_up(sender, request, user, **kwargs):
    if switch_is_active('welcome_email'):
        send_welcome_email.delay(user.pk)


# from https://github.com/brosner/django-timezones/pull/13
try:
    from south.modelsinspector import (add_introspection_rules,
                                       add_ignored_fields)
    add_ignored_fields(["^taggit\.managers"])
    add_introspection_rules(rules=[(
            (TimeZoneField,),   # Class(es) these apply to
            [],                 # Positional arguments (not used)
            {                   # Keyword argument
            "max_length": ["max_length", {"default": MAX_TIMEZONE_LENGTH}],
            }
            )],
        patterns=['timezones\.fields\.'])
    add_introspection_rules([], ['sumo.models.LocaleField'])
except ImportError:
    pass<|MERGE_RESOLUTION|>--- conflicted
+++ resolved
@@ -1,6 +1,5 @@
 import datetime
 
-from django.conf import settings
 from django.contrib.auth.models import User
 from django.dispatch import receiver
 from django.db import models
@@ -18,14 +17,8 @@
 from sumo.models import LocaleField
 from wiki.models import Revision
 
-<<<<<<< HEAD
+from .helpers import gravatar_url
 from .tasks import send_welcome_email
-
-DEFAULT_AVATAR = getattr(settings, 'DEFAULT_AVATAR',
-                         settings.MEDIA_URL + 'img/avatar-default.png')
-=======
-from .helpers import gravatar_url
->>>>>>> 9dcd89fc
 
 
 class UserBan(models.Model):
@@ -170,22 +163,6 @@
         return (constance.config.BETA_GROUP_NAME in
                 self.user.groups.values_list('name', flat=True))
 
-<<<<<<< HEAD
-    def gravatar_url(self, secure=True, size=220, rating='pg',
-                default=DEFAULT_AVATAR):
-        """Produce a gravatar image URL from email address."""
-        base_url = (secure and 'https://secure.gravatar.com' or
-            'http://www.gravatar.com')
-        m = hashlib.md5(self.user.email.lower().encode('utf8'))
-        return '%(base_url)s/avatar/%(hash)s?%(params)s' % dict(
-            base_url=base_url, hash=m.hexdigest(),
-            params=urllib.urlencode(dict(
-                s=size, d=default, r=rating
-            ))
-        )
-
-=======
->>>>>>> 9dcd89fc
     @property
     def gravatar(self):
         return gravatar_url(self.user)
