#!/usr/bin/env python
"""
Usage: update_site.py [options]
Updates a server's sources, vendor libraries, packages CSS/JS
assets, migrates the database, and other nifty deployment tasks.

Options:
  -h, --help            show this help message and exit
  -e ENVIRONMENT,
  --environment=ENVIRONMENT
                        Type of environment. One of
                        (dev|stage|prod|mdn_dev|mdn_stage|mdn_prod)
                        Example:
                        update_site.py -e stage
  -v, --verbose         Echo actions before taking them.
"""

import os
import sys
from textwrap import dedent
from optparse import  OptionParser

# Constants
PROJECT = 0
VENDOR = 1

ENV_BRANCH = {
    # 'environment': [PROJECT_BRANCH, VENDOR_BRANCH],
    'dev':   ['base',   'master'],
    'stage': ['master', 'master'],
    'prod':  ['prod',   'master'],
    'mdn_dev':     ['mdn', 'master'],
    'mdn_stage':   ['mdn', 'master'],
    'mdn_prod':    ['mdn_prod', 'master']
}

RM_SETTINGS_PYC = "rm -f settings*.pyc"
GIT_PULL = "git pull -q origin %(branch)s"
GIT_RESET_HARD = "git reset --hard HEAD"
GIT_SUBMODULE_SYNC = "git submodule sync"
GIT_SUBMODULE_UPDATE = "git submodule update --init -q"
SVN_REVERT = "svn revert -R ."
SVN_UP = "svn update"
COMPILE_PO = "./compile-mo.sh ."

EXEC = 'exec'
CHDIR = 'chdir'


def update_site(env, debug):
    """Run through commands to update this site."""
    error_updating = False
    here = os.path.abspath(os.path.join(os.path.dirname(__file__), '..'))
    project_branch = {'branch': ENV_BRANCH[env][PROJECT]}
    vendor_branch = {'branch': ENV_BRANCH[env][VENDOR]}

    commands = [
        (CHDIR, here),
<<<<<<< HEAD
        (EXEC,  GIT_RESET_HARD),
        (EXEC,  GIT_PULL % project_branch),
        (EXEC,  GIT_SUBMODULE_SYNC),
        (EXEC,  GIT_SUBMODULE_UPDATE),
=======
        (EXEC, RM_SETTINGS_PYC),
        (EXEC, GIT_PULL % project_branch),
        (EXEC, GIT_SUBMODULE_SYNC),
        (EXEC, GIT_SUBMODULE_UPDATE),
>>>>>>> 7e76a7b2
    ]

    # Update locale dir if applicable
    if os.path.exists(os.path.join(here, 'locale', '.svn')):
        commands += [
            (CHDIR, os.path.join(here, 'locale')),
            (EXEC, SVN_REVERT),
            (EXEC, SVN_UP),
            (EXEC, COMPILE_PO),
            (CHDIR, here),
        ]
    elif os.path.exists(os.path.join(here, 'locale', '.git')):
        commands += [
            (CHDIR, os.path.join(here, 'locale')),
            (EXEC, GIT_PULL % 'master'),
            (CHDIR, here),
        ]

    commands += [
        (CHDIR, os.path.join(here, 'vendor')),
        # This seems like a bad idea - it pulls from master, while the web app
        # itself has a submodule pointing at a specific vendor-lib commit ID
        # (EXEC,  GIT_PULL % vendor_branch),
        (EXEC,  GIT_RESET_HARD),
        (EXEC,  GIT_SUBMODULE_SYNC),
        (EXEC,  GIT_SUBMODULE_UPDATE),
        (CHDIR, os.path.join(here)),
        (EXEC, 'python2.6 vendor/src/schematic/schematic migrations/'),
        (EXEC, 'python2.6 manage.py migrate'),
        (EXEC, 'python2.6 manage.py compress_assets'),
    ]

    for cmd, cmd_args in commands:
        if CHDIR == cmd:
            if debug:
                sys.stdout.write("cd %s\n" % cmd_args)
            os.chdir(cmd_args)
        elif EXEC == cmd:
            if debug:
                sys.stdout.write("%s\n" % cmd_args)
            if not 0 == os.system(cmd_args):
                error_updating = True
                break
        else:
            raise Exception("Unknown type of command %s" % cmd)

    if error_updating:
        sys.stderr.write("There was an error while updating. Please try again "
                         "later. Aborting.\n")


def main():
    """ Handels command line args. """
    debug = False
    usage = dedent("""\
        %prog [options]
        Updates a server's sources, vendor libraries, packages CSS/JS
        assets, migrates the database, and other nifty deployment tasks.
        """.rstrip())

    options = OptionParser(usage=usage)
    e_help = "Type of environment. One of (%s) Example: update_site.py \
        -e stage" % '|'.join(ENV_BRANCH.keys())
    options.add_option("-e", "--environment", help=e_help)
    options.add_option("-v", "--verbose",
                       help="Echo actions before taking them.",
                       action="store_true", dest="verbose")
    (opts, _) = options.parse_args()

    if opts.verbose:
        debug = True
    if opts.environment in ENV_BRANCH.keys():
        update_site(opts.environment, debug)
    else:
        sys.stderr.write("Invalid environment!\n")
        options.print_help(sys.stderr)
        sys.exit(1)


if __name__ == '__main__':
    main()<|MERGE_RESOLUTION|>--- conflicted
+++ resolved
@@ -56,17 +56,11 @@
 
     commands = [
         (CHDIR, here),
-<<<<<<< HEAD
+        (EXEC,  RM_SETTINGS_PYC),
         (EXEC,  GIT_RESET_HARD),
         (EXEC,  GIT_PULL % project_branch),
         (EXEC,  GIT_SUBMODULE_SYNC),
         (EXEC,  GIT_SUBMODULE_UPDATE),
-=======
-        (EXEC, RM_SETTINGS_PYC),
-        (EXEC, GIT_PULL % project_branch),
-        (EXEC, GIT_SUBMODULE_SYNC),
-        (EXEC, GIT_SUBMODULE_UPDATE),
->>>>>>> 7e76a7b2
     ]
 
     # Update locale dir if applicable
